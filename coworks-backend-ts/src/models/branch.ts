--- conflicted
+++ resolved
@@ -4,11 +4,10 @@
 import { Branch, BranchAttributes } from '@/types/branch';
 
 // Interface for creation attributes
-<<<<<<< HEAD
+
 interface BranchCreationAttributes extends Optional<BranchAttributes, 'id' | 'created_at' | 'updated_at' | 'images' | 'amenities' | 'short_code'> {}
-=======
 interface BranchCreationAttributes extends Optional<BranchAttributes, 'id' | 'created_at' | 'updated_at'> {}
->>>>>>> 75c78151
+
 
 // Define the Branch model
 class BranchModel extends Model<Branch, BranchCreationAttributes> implements Branch {
@@ -30,12 +29,9 @@
   public email?: string;
   public capacity?: number;
   public is_active!: boolean;
-<<<<<<< HEAD
   public images!: object | null;
   public amenities!: object | null;
   public short_code?: string;
-=======
->>>>>>> 75c78151
   public created_at!: Date;
   public updated_at!: Date;
 
@@ -111,21 +107,18 @@
       type: DataTypes.STRING,
       allowNull: true,
     },
-<<<<<<< HEAD
     images: {
       type: DataTypes.JSONB,
       allowNull: true,
     },
     amenities: {
       type: DataTypes.JSONB,
-=======
     email: {
       type: DataTypes.STRING,
       allowNull: true,
     },
     capacity: {
       type: DataTypes.INTEGER,
->>>>>>> 75c78151
       allowNull: true,
       defaultValue: 0,
     },
