--- conflicted
+++ resolved
@@ -15,12 +15,9 @@
   public hourly_rate!: number;
   public is_hourly!: boolean;
   public min_booking_duration!: number;
-<<<<<<< HEAD
   public min_seats!: number; // Added new field for minimum seats
   public short_code?: string; // Short code for API calls
-=======
   public min_seats!: number;
->>>>>>> 75c78151
   public created_at!: Date;
   public updated_at!: Date;
 
