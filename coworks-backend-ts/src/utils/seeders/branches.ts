--- conflicted
+++ resolved
@@ -13,11 +13,8 @@
     cost_multiplier: 1.00,
     opening_time: '08:00:00',
     closing_time: '22:00:00',
-<<<<<<< HEAD
     short_code: 'orr'
-=======
     is_active: true
->>>>>>> 75c78151
   },
   {
     name: 'Nagarabhavi',
@@ -33,11 +30,8 @@
     cost_multiplier: 1.10,
     opening_time: '08:00:00',
     closing_time: '22:00:00',
-<<<<<<< HEAD
     short_code: 'ngb'
-=======
     is_active: true
->>>>>>> 75c78151
   },
   {
     name: 'Kengeri Ring Road',
@@ -53,11 +47,8 @@
     cost_multiplier: 0.95,
     opening_time: '08:00:00',
     closing_time: '22:00:00',
-<<<<<<< HEAD
     short_code: 'krr'
-=======
     is_active: true
->>>>>>> 75c78151
   },
   {
     name: 'Papareddypalya',
@@ -73,11 +64,8 @@
     cost_multiplier: 1.05,
     opening_time: '08:00:00',
     closing_time: '22:00:00',
-<<<<<<< HEAD
     short_code: 'prp'
-=======
     is_active: true
->>>>>>> 75c78151
   }
 ];
 
