--- conflicted
+++ resolved
@@ -30,12 +30,9 @@
   hourly_rate: number;
   is_hourly: boolean;
   min_booking_duration: number;
-<<<<<<< HEAD
   min_seats: number; // Added field for minimum seats requirement
   short_code?: string; // Short code for API calls
-=======
   min_seats: number;
->>>>>>> 75c78151
   created_at: Date;
   updated_at: Date;
 }
@@ -47,12 +44,9 @@
   hourly_rate?: number;
   is_hourly?: boolean;
   min_booking_duration?: number;
-<<<<<<< HEAD
   min_seats?: number; // Added field
   short_code?: string; // Short code for API calls
-=======
   min_seats?: number;
->>>>>>> 75c78151
 }
 
 export interface SeatingTypeAttributes extends SeatingTypeInput {
