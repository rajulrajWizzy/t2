// src/types/branch.ts
export interface Branch {
  id: number;
  name: string;
  code: string; // Added code field
  address: string;
  location?: string;
  latitude: number;
  longitude: number;
  cost_multiplier: number;
  opening_time: string;
  closing_time: string;
  city?: string;
  state?: string;
  country?: string;
  postal_code?: string;
  phone?: string;
  email?: string;
  capacity?: number;
  is_active: boolean;
<<<<<<< HEAD
  images: object | null; // Images for different seating types
  amenities: object | null; // Amenities available in JSON format
  short_code?: string; // Short code for API calls
=======
>>>>>>> 75c78151
  created_at: Date;
  updated_at: Date;
}

export interface BranchInput {
  name: string;
  code: string; // Added code field
  address: string;
  location?: string;
  latitude: number;
  longitude: number;
  cost_multiplier: number;
  opening_time: string;
  closing_time: string;
  city?: string;
  state?: string;
  country?: string;
  postal_code?: string;
  phone?: string;
  email?: string;
  capacity?: number;
  is_active?: boolean;
<<<<<<< HEAD
  images?: object; // Images for different seating types
  amenities?: object; // Amenities available in JSON format
  short_code?: string; // Short code for API calls
=======
>>>>>>> 75c78151
}

export interface BranchAttributes extends BranchInput {
  id?: number;
  created_at?: Date;
  updated_at?: Date;
}<|MERGE_RESOLUTION|>--- conflicted
+++ resolved
@@ -18,12 +18,9 @@
   email?: string;
   capacity?: number;
   is_active: boolean;
-<<<<<<< HEAD
   images: object | null; // Images for different seating types
   amenities: object | null; // Amenities available in JSON format
   short_code?: string; // Short code for API calls
-=======
->>>>>>> 75c78151
   created_at: Date;
   updated_at: Date;
 }
@@ -46,12 +43,9 @@
   email?: string;
   capacity?: number;
   is_active?: boolean;
-<<<<<<< HEAD
   images?: object; // Images for different seating types
   amenities?: object; // Amenities available in JSON format
   short_code?: string; // Short code for API calls
-=======
->>>>>>> 75c78151
 }
 
 export interface BranchAttributes extends BranchInput {
